{
    "name": "laravel-json-api/exceptions",
    "description": "JSON:API exception parsing for Laravel applications.",
    "keywords": [
        "jsonapi.org",
        "json-api",
        "jsonapi",
        "laravel"
    ],
    "homepage": "https://github.com/laravel-json-api/exceptions",
    "support": {
        "issues": "https://github.com/laravel-json-api/exceptions/issues"
    },
    "license": "MIT",
    "authors": [
        {
            "name": "Cloud Creativity Ltd",
            "email": "info@cloudcreativity.co.uk"
        },
        {
            "name": "Christopher Gammie",
            "email": "contact@gammie.co.uk"
        }
    ],
    "require": {
        "php": "^8.2",
        "ext-json": "*",
<<<<<<< HEAD
        "illuminate/contracts": "^10.0",
        "illuminate/pipeline": "^10.0",
        "laravel-json-api/core": "^5.0",
        "laravel-json-api/validation": "^5.0"
=======
        "illuminate/contracts": "^11.0",
        "illuminate/pipeline": "^11.0",
        "laravel-json-api/core": "^4.0",
        "laravel-json-api/validation": "^4.0"
>>>>>>> 96b204d8
    },
    "require-dev": {
        "laravel-json-api/testing": "^3.0",
        "orchestra/testbench": "^9.0",
        "phpunit/phpunit": "^10.5"
    },
    "autoload": {
        "psr-4": {
            "LaravelJsonApi\\Exceptions\\": "src/"
        }
    },
    "autoload-dev": {
        "psr-4": {
            "LaravelJsonApi\\Exceptions\\Tests\\": "tests/"
        }
    },
    "extra": {
        "branch-alias": {
<<<<<<< HEAD
            "dev-develop": "2.x-dev",
            "dev-next": "4.x-dev"
=======
            "dev-develop": "3.x-dev"
>>>>>>> 96b204d8
        }
    },
    "minimum-stability": "dev",
    "prefer-stable": true,
    "config": {
        "sort-packages": true
    }
}<|MERGE_RESOLUTION|>--- conflicted
+++ resolved
@@ -25,17 +25,10 @@
     "require": {
         "php": "^8.2",
         "ext-json": "*",
-<<<<<<< HEAD
-        "illuminate/contracts": "^10.0",
-        "illuminate/pipeline": "^10.0",
+        "illuminate/contracts": "^11.0",
+        "illuminate/pipeline": "^11.0",
         "laravel-json-api/core": "^5.0",
         "laravel-json-api/validation": "^5.0"
-=======
-        "illuminate/contracts": "^11.0",
-        "illuminate/pipeline": "^11.0",
-        "laravel-json-api/core": "^4.0",
-        "laravel-json-api/validation": "^4.0"
->>>>>>> 96b204d8
     },
     "require-dev": {
         "laravel-json-api/testing": "^3.0",
@@ -54,12 +47,8 @@
     },
     "extra": {
         "branch-alias": {
-<<<<<<< HEAD
-            "dev-develop": "2.x-dev",
+            "dev-develop": "3.x-dev",
             "dev-next": "4.x-dev"
-=======
-            "dev-develop": "3.x-dev"
->>>>>>> 96b204d8
         }
     },
     "minimum-stability": "dev",
